--- conflicted
+++ resolved
@@ -254,19 +254,12 @@
 
     use_spline_interpolation_for_posterior_mean: bool = False
     """
-<<<<<<< HEAD
-    When True, posterior mean will be estimated using the cubic spline
-    interpolation of past measurements instead of being calculated using
-    Gaussian process. This could avoid oscillation that occurs in flat regions
-    when the lengthscale is too small.
-=======
     When True, posterior mean will be estimated using the cubic spline interpolation of past measurements instead
     of being calculated using Gaussian process. This could avoid oscillation that occurs in flat regions when 
     the lengthscale is too small. Note that this only affects the final reconstructed data but does not affect
     the posterior mean in acquisition function. To use interpolation also in acquisition function, choose
     a subclass of `PosteriorStandardDeviationDerivedAcquisition`, and set `estimate_posterior_mean_by_interpolation`
     to True in `acquisition_function_params`.
->>>>>>> 72dd09c7
     """
 
 
